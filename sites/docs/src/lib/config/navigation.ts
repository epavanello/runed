--- conflicted
+++ resolved
@@ -62,18 +62,13 @@
 			collapsible: true,
 			items: [
 				{
-<<<<<<< HEAD
-					title: "withActiveElement",
-					href: "/docs/functions/with-active-element",
+					title: "useActiveElement",
+					href: "/docs/functions/use-active-element",
 					items: [],
 				},
 				{
-					title: "withDebounce",
-					href: "/docs/functions/with-debounce",
-=======
 					title: "useDebounce",
 					href: "/docs/functions/use-debounce",
->>>>>>> a023765a
 					items: [],
 				},
 				{
